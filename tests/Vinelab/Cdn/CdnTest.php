<?php
namespace Vinelab\Cdn\Tests;

use Illuminate\Support\Collection;
use Mockery as M;

/**
 * Class CdnTest
 *
 * @category Test
 * @package Vinelab\Cdn\Tests
 * @author  Mahmoud Zalt <mahmoud@vinelab.com>
 */
class CdnTest extends TestCase
{

    public function setUp()
    {
        parent::setUp();

        $this->m_spl_file_info = M::mock('Symfony\Component\Finder\SplFileInfo');
    }

    public function tearDown()
    {
        M::close();
        parent::tearDown();
    }

    public function testPushCommandReturnTrue()
    {
        $this->m_asset = M::mock('Vinelab\Cdn\Contracts\AssetInterface');
        $this->m_asset->shouldReceive('init')
            ->once()
            ->andReturn($this->m_asset);
        $this->m_asset->shouldReceive('setAssets')
            ->once();

        $this->m_asset->shouldReceive('getAssets')
            ->once()
            ->andReturn(New Collection());

        $this->m_finder = M::mock('Vinelab\Cdn\Contracts\FinderInterface');
        $this->m_finder->shouldReceive('read')
            ->with($this->m_asset)
            ->once()
            ->andReturn(New Collection());

        $this->m_provider = M::mock('Vinelab\Cdn\Providers\Provider');
        $this->m_provider->shouldReceive('upload')
            ->once()
            ->andReturn(true);

        $this->m_provider_factory = M::mock('Vinelab\Cdn\Contracts\ProviderFactoryInterface');
        $this->m_provider_factory->shouldReceive('create')
            ->once()
            ->andReturn($this->m_provider);

        $this->m_helper = M::mock('Vinelab\Cdn\Contracts\CdnHelperInterface');
        $this->m_helper->shouldReceive('getConfigurations')
            ->once()
            ->andReturn([]);

        $this->cdn = new \Vinelab\Cdn\Cdn(
            $this->m_finder,
            $this->m_asset,
            $this->m_provider_factory,
            $this->m_helper);

        $result = $this->cdn->push();

        assertEquals($result, true);
    }

    /**
     * Integration Test
     */
    public function testPushCommand()
    {
        $configuration_file = [
<<<<<<< HEAD
                'default' => 'aws.s3',
                'url' => 'https://s3.amazonaws.com',
                'threshold' => 10,
                'providers' => [
                    'aws' => [
                        's3' => [
                            'credentials' => [
                                'key'       => 'keeeeeeeeeeeeeeeeeeeeeeey',
                                'secret'    => 'ssssssssccccccccccctttttt',
                            ],
                            'buckets' => [
                                'bbbuuuucccctttt' => '*',
                            ],
                            'acl' => 'public-read',
                            'metadata' => [],

                            'expires' => gmdate("D, d M Y H:i:s T", strtotime("+5 years")),

                            'cache-control' => 'max-age=2628000',
=======
            'bypass'    => false,
            'default'   => 'AwsS3',
            'url'       => 'https://s3.amazonaws.com',
            'threshold' => 10,
            'providers' => [
                'aws' => [
                    's3' => [
                        'credentials' => [
                            'key'    => 'keeeeeeeeeeeeeeeeeeeeeeey',
                            'secret' => 'ssssssssccccccccccctttttt',
                        ],
                        'buckets'     => [
                            'bbbuuuucccctttt' => '*',
>>>>>>> 621adbb0
                        ],
                        'acl'         => 'public-read',
                        'cloudfront'  => [
                            'use'     => false,
                            'cdn_url' => '',
                            'version' => '',
                        ]
                    ],
                ],
            ],
            'include'   => [
                'directories' => [__DIR__],
                'extensions'  => [],
                'patterns'    => [],
            ],
            'exclude'   => [
                'directories' => [],
                'files'       => [],
                'extensions'  => [],
                'patterns'    => [],
                'hidden'      => true,
            ],
        ];

        $m_consol = M::mock('Symfony\Component\Console\Output\ConsoleOutput');
        $m_consol->shouldReceive('writeln')
            ->atLeast(1);

        $finder = new \Vinelab\Cdn\Finder($m_consol);

        $asset = new \Vinelab\Cdn\Asset();

        $provider_factory = new \Vinelab\Cdn\ProviderFactory();

        $m_config = M::mock('Illuminate\Config\Repository');
        $m_config->shouldReceive('get')
            ->with('cdn')
            ->once()
            ->andReturn($configuration_file);

        $helper = new \Vinelab\Cdn\CdnHelper($m_config);

        $m_console = M::mock('Symfony\Component\Console\Output\ConsoleOutput');
        $m_console->shouldReceive('writeln')
            ->atLeast(2);

        $m_validator = M::mock('Vinelab\Cdn\Validators\Contracts\ProviderValidatorInterface');
        $m_validator->shouldReceive('validate');

        $m_helper = M::mock('Vinelab\Cdn\CdnHelper');

        $m_spl_file = M::mock('Symfony\Component\Finder\SplFileInfo');
        $m_spl_file->shouldReceive('getPathname')
            ->andReturn('vinelab/cdn/tests/Vinelab/Cdn/AwsS3ProviderTest.php');
        $m_spl_file->shouldReceive('getRealPath')
            ->andReturn(__DIR__ . '/AwsS3ProviderTest.php');

        $p_aws_s3_provider = M::mock('\Vinelab\Cdn\Providers\AwsS3Provider[connect]', array
        (
            $m_console,
            $m_validator,
            $m_helper
        ));

        $m_s3 = M::mock('Aws\S3\S3Client');
        $m_s3->shouldReceive('factory')
            ->andReturn('Aws\S3\S3Client');
        $m_s3->shouldReceive('getCommand');
        $p_aws_s3_provider->setS3Client($m_s3);

        $m_batch = M::mock('Guzzle\Batch\BatchBuilder');
        $m_batch->shouldReceive('factory')
            ->andReturn('Guzzle\Batch\BatchBuilder');
        $m_batch->shouldReceive('add');
        $m_batch->shouldReceive('getHistory')
            ->andReturn(null);
        $p_aws_s3_provider->setBatchBuilder($m_batch);

        $p_aws_s3_provider->shouldReceive('connect')
            ->andReturn(true);

        \Illuminate\Support\Facades\App::shouldReceive('make')
            ->once()
            ->andReturn($p_aws_s3_provider);

        $cdn = new \Vinelab\Cdn\Cdn($finder,
            $asset,
            $provider_factory,
            $helper
        );

        $result = $cdn->push();

        assertEquals($result, true);
    }

}<|MERGE_RESOLUTION|>--- conflicted
+++ resolved
@@ -78,27 +78,6 @@
     public function testPushCommand()
     {
         $configuration_file = [
-<<<<<<< HEAD
-                'default' => 'aws.s3',
-                'url' => 'https://s3.amazonaws.com',
-                'threshold' => 10,
-                'providers' => [
-                    'aws' => [
-                        's3' => [
-                            'credentials' => [
-                                'key'       => 'keeeeeeeeeeeeeeeeeeeeeeey',
-                                'secret'    => 'ssssssssccccccccccctttttt',
-                            ],
-                            'buckets' => [
-                                'bbbuuuucccctttt' => '*',
-                            ],
-                            'acl' => 'public-read',
-                            'metadata' => [],
-
-                            'expires' => gmdate("D, d M Y H:i:s T", strtotime("+5 years")),
-
-                            'cache-control' => 'max-age=2628000',
-=======
             'bypass'    => false,
             'default'   => 'AwsS3',
             'url'       => 'https://s3.amazonaws.com',
@@ -112,14 +91,18 @@
                         ],
                         'buckets'     => [
                             'bbbuuuucccctttt' => '*',
->>>>>>> 621adbb0
                         ],
                         'acl'         => 'public-read',
                         'cloudfront'  => [
                             'use'     => false,
                             'cdn_url' => '',
                             'version' => '',
-                        ]
+                        ],
+						'metadata' => [],
+
+                        'expires' => gmdate("D, d M Y H:i:s T", strtotime("+5 years")),
+
+                        'cache-control' => 'max-age=2628000',
                     ],
                 ],
             ],
